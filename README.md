--- conflicted
+++ resolved
@@ -1,13 +1,10 @@
-<<<<<<< HEAD
--  Hi, I am @ecane2000
-- I am interested in Cognitive Linguistics, Typology, NLP
-- I am currently learning NLP
-- I am looking to collaborate on ...
-- How to reach me ...
-=======
 - 👋 Hi, I’m @ecane2000
 - 👀 I’m interested in Cognitive Linguistics, Typology, NLP
 - 🌱 I’m currently learning NLP
 - 💞️ I’m looking to collaborate on ...
 - 📫 How to reach me ...
->>>>>>> cc1edc0e
+
+<!---
+ecane2000/ecane2000 is a ✨ special ✨ repository because its `README.md` (this file) appears on your GitHub profile.
+You can click the Preview link to take a look at your changes.
+--->